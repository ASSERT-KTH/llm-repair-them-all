--- conflicted
+++ resolved
@@ -1,4 +1,3 @@
-<<<<<<< HEAD
 from core.benchmarks.benchmark import Benchmark
 from core.benchmarks.defects4j.defects4j import Defects4J
 from core.benchmarks.growingbugs.growingbugs import GrowingBugs
@@ -9,15 +8,6 @@
     "Defects4J": Defects4J,
     "GrowingBugs": GrowingBugs
 }
-=======
-from elleelleaime.core.benchmarks.benchmark import Benchmark
-from elleelleaime.core.benchmarks.defects4j.defects4j import Defects4J
-
-from typing import Optional
-
-benchmarks = {"Defects4J": Defects4J}
-
->>>>>>> 14e7c21f
 
 def get_benchmark(benchmark: str) -> Optional[Benchmark]:
     for b in benchmarks:
